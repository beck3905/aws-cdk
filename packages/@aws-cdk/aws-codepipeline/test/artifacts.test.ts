--- conflicted
+++ resolved
@@ -1,8 +1,4 @@
-<<<<<<< HEAD
-import { expect, haveResourceLike } from '@aws-cdk/assert-internal';
-=======
-import { expect, haveResourceLike, SynthUtils } from '@aws-cdk/assert';
->>>>>>> 2819b32e
+import { expect, haveResourceLike, SynthUtils } from '@aws-cdk/assert-internal';
 import * as cdk from '@aws-cdk/core';
 import { nodeunitShim, Test } from 'nodeunit-shim';
 import * as codepipeline from '../lib';
