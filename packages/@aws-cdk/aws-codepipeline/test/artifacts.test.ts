import '@aws-cdk/assert-internal/jest';
import { SynthUtils } from '@aws-cdk/assert-internal';
import * as cdk from '@aws-cdk/core';
import * as codepipeline from '../lib';
import { FakeBuildAction } from './fake-build-action';
import { FakeSourceAction } from './fake-source-action';

/* eslint-disable quote-props */

describe('artifacts', () => {
  describe('Artifacts in CodePipeline', () => {
    test('cannot be created with an empty name', () => {
      expect(() => new codepipeline.Artifact('')).toThrow(/Artifact name must match regular expression/);


    });

    test('without a name, when used as an input without being used as an output first - should fail validation', () => {
      const stack = new cdk.Stack();
      const sourceOutput = new codepipeline.Artifact();
      new codepipeline.Pipeline(stack, 'Pipeline', {
        stages: [
          {
            stageName: 'Source',
            actions: [
              new FakeSourceAction({
                actionName: 'Source',
                output: sourceOutput,
              }),
            ],
          },
          {
            stageName: 'Build',
            actions: [
              new FakeBuildAction({
                actionName: 'Build',
                input: new codepipeline.Artifact(),
              }),
            ],
          },
        ],
      });

      // synthesize - this is where names for artifact without names are allocated
      SynthUtils.synthesize(stack, { skipValidation: true });

      const errors = pipeline.node.validate();

      expect(errors.length).toEqual(1);
      const error = errors[0];
<<<<<<< HEAD
      expect(error).toMatch(/Action 'Build' is using an unnamed input Artifact, which is not being produced in this pipeline/);
=======
      expect(error).toEqual("Action 'Build' is using an unnamed input Artifact, which is not being produced in this pipeline");
>>>>>>> 378bab97


    });

    test('with a name, when used as an input without being used as an output first - should fail validation', () => {
      const stack = new cdk.Stack();
      const sourceOutput = new codepipeline.Artifact();
      new codepipeline.Pipeline(stack, 'Pipeline', {
        stages: [
          {
            stageName: 'Source',
            actions: [
              new FakeSourceAction({
                actionName: 'Source',
                output: sourceOutput,
              }),
            ],
          },
          {
            stageName: 'Build',
            actions: [
              new FakeBuildAction({
                actionName: 'Build',
                input: new codepipeline.Artifact('named'),
              }),
            ],
          },
        ],
      });

      const errors = pipeline.node.validate();

      expect(errors.length).toEqual(1);
      const error = errors[0];
<<<<<<< HEAD
      expect(error).toMatch(/Action 'Build' is using input Artifact 'named', which is not being produced in this pipeline/);
=======
      expect(error).toEqual("Action 'Build' is using input Artifact 'named', which is not being produced in this pipeline");
>>>>>>> 378bab97


    });

    test('without a name, when used as an output multiple times - should fail validation', () => {
      const stack = new cdk.Stack();
      const sourceOutput = new codepipeline.Artifact();
      new codepipeline.Pipeline(stack, 'Pipeline', {
        stages: [
          {
            stageName: 'Source',
            actions: [
              new FakeSourceAction({
                actionName: 'Source',
                output: sourceOutput,
              }),
            ],
          },
          {
            stageName: 'Build',
            actions: [
              new FakeBuildAction({
                actionName: 'Build',
                input: sourceOutput,
                output: sourceOutput,
              }),
            ],
          },
        ],
      });

      SynthUtils.synthesize(stack, { skipValidation: true });

      const errors = pipeline.node.validate();
      expect(errors.length).toEqual(1);
      const error = errors[0];
<<<<<<< HEAD
      expect(error).toMatch(/Both Actions 'Source' and 'Build' are producting Artifact 'Artifact_Source_Source'. Every artifact can only be produced once./);
=======
      expect(error).toEqual("Both Actions 'Source' and 'Build' are producting Artifact 'Artifact_Source_Source'. Every artifact can only be produced once.");
>>>>>>> 378bab97


    });

    test("an Action's output can be used as input for an Action in the same Stage with a higher runOrder", () => {
      const stack = new cdk.Stack();

      const sourceOutput1 = new codepipeline.Artifact('sourceOutput1');
      const buildOutput1 = new codepipeline.Artifact('buildOutput1');
      const sourceOutput2 = new codepipeline.Artifact('sourceOutput2');

      new codepipeline.Pipeline(stack, 'Pipeline', {
        stages: [
          {
            stageName: 'Source',
            actions: [
              new FakeSourceAction({
                actionName: 'source1',
                output: sourceOutput1,
              }),
              new FakeSourceAction({
                actionName: 'source2',
                output: sourceOutput2,
              }),
            ],
          },
          {
            stageName: 'Build',
            actions: [
              new FakeBuildAction({
                actionName: 'build1',
                input: sourceOutput1,
                output: buildOutput1,
              }),
              new FakeBuildAction({
                actionName: 'build2',
                input: sourceOutput2,
                extraInputs: [buildOutput1],
                output: new codepipeline.Artifact('buildOutput2'),
                runOrder: 2,
              }),
            ],
          },
        ],
      });

      expect(stack).toHaveResourceLike('AWS::CodePipeline::Pipeline');


    });

    test('violation of runOrder constraints is detected and reported', () => {
      const stack = new cdk.Stack();

      const sourceOutput1 = new codepipeline.Artifact('sourceOutput1');
      const buildOutput1 = new codepipeline.Artifact('buildOutput1');
      const sourceOutput2 = new codepipeline.Artifact('sourceOutput2');

      new codepipeline.Pipeline(stack, 'Pipeline', {
        stages: [
          {
            stageName: 'Source',
            actions: [
              new FakeSourceAction({
                actionName: 'source1',
                output: sourceOutput1,
              }),
              new FakeSourceAction({
                actionName: 'source2',
                output: sourceOutput2,
              }),
            ],
          },
          {
            stageName: 'Build',
            actions: [
              new FakeBuildAction({
                actionName: 'build1',
                input: sourceOutput1,
                output: buildOutput1,
                runOrder: 3,
              }),
              new FakeBuildAction({
                actionName: 'build2',
                input: sourceOutput2,
                extraInputs: [buildOutput1],
                output: new codepipeline.Artifact('buildOutput2'),
                runOrder: 2,
              }),
            ],
          },
        ],
      });

      const errors = pipeline.node.validate();

      expect(errors.length).toEqual(1);
      const error = errors[0];
<<<<<<< HEAD
      expect(error).toMatch(/Stage 2 Action 2 \('Build'\/'build2'\) is consuming input Artifact 'buildOutput1' before it is being produced at Stage 2 Action 3 \('Build'\/'build1'\)/);
=======
      expect(error).toEqual("Stage 2 Action 2 ('Build'/'build2') is consuming input Artifact 'buildOutput1' before it is being produced at Stage 2 Action 3 ('Build'/'build1')");
>>>>>>> 378bab97


    });

    test('without a name, sanitize the auto stage-action derived name', () => {
      const stack = new cdk.Stack();

      const sourceOutput = new codepipeline.Artifact();
      new codepipeline.Pipeline(stack, 'Pipeline', {
        stages: [
          {
            stageName: 'Source.@', // @ and . are not allowed in Artifact names!
            actions: [
              new FakeSourceAction({
                actionName: 'source1',
                output: sourceOutput,
              }),
            ],
          },
          {
            stageName: 'Build',
            actions: [
              new FakeBuildAction({
                actionName: 'build1',
                input: sourceOutput,
              }),
            ],
          },
        ],
      });

      expect(stack).toHaveResourceLike('AWS::CodePipeline::Pipeline', {
        'Stages': [
          {
            'Name': 'Source.@',
            'Actions': [
              {
                'Name': 'source1',
                'OutputArtifacts': [
                  { 'Name': 'Artifact_Source_source1' },
                ],
              },
            ],
          },
          {
            'Name': 'Build',
            'Actions': [
              {
                'Name': 'build1',
                'InputArtifacts': [
                  { 'Name': 'Artifact_Source_source1' },
                ],
              },
            ],
          },
        ],
      });


    });
  });
<<<<<<< HEAD
});

/* eslint-disable @aws-cdk/no-core-construct */
function validate(construct: cdk.IConstruct): string[] {
  try {
    (construct.node.root as cdk.App).synth();
    return [];
  } catch (e) {
    const err = e as any; // coerce unknown to any
    if (!('message' in err) || !err.message.startsWith('Validation failed')) {
      throw e;
    }
    return err.message.split('\n').slice(1);
  }
}
/* eslint-enable @aws-cdk/no-core-construct */
=======
});
>>>>>>> 378bab97
<|MERGE_RESOLUTION|>--- conflicted
+++ resolved
@@ -48,11 +48,7 @@
 
       expect(errors.length).toEqual(1);
       const error = errors[0];
-<<<<<<< HEAD
       expect(error).toMatch(/Action 'Build' is using an unnamed input Artifact, which is not being produced in this pipeline/);
-=======
-      expect(error).toEqual("Action 'Build' is using an unnamed input Artifact, which is not being produced in this pipeline");
->>>>>>> 378bab97
 
 
     });
@@ -87,11 +83,7 @@
 
       expect(errors.length).toEqual(1);
       const error = errors[0];
-<<<<<<< HEAD
       expect(error).toMatch(/Action 'Build' is using input Artifact 'named', which is not being produced in this pipeline/);
-=======
-      expect(error).toEqual("Action 'Build' is using input Artifact 'named', which is not being produced in this pipeline");
->>>>>>> 378bab97
 
 
     });
@@ -128,11 +120,7 @@
       const errors = pipeline.node.validate();
       expect(errors.length).toEqual(1);
       const error = errors[0];
-<<<<<<< HEAD
       expect(error).toMatch(/Both Actions 'Source' and 'Build' are producting Artifact 'Artifact_Source_Source'. Every artifact can only be produced once./);
-=======
-      expect(error).toEqual("Both Actions 'Source' and 'Build' are producting Artifact 'Artifact_Source_Source'. Every artifact can only be produced once.");
->>>>>>> 378bab97
 
 
     });
@@ -231,11 +219,7 @@
 
       expect(errors.length).toEqual(1);
       const error = errors[0];
-<<<<<<< HEAD
       expect(error).toMatch(/Stage 2 Action 2 \('Build'\/'build2'\) is consuming input Artifact 'buildOutput1' before it is being produced at Stage 2 Action 3 \('Build'\/'build1'\)/);
-=======
-      expect(error).toEqual("Stage 2 Action 2 ('Build'/'build2') is consuming input Artifact 'buildOutput1' before it is being produced at Stage 2 Action 3 ('Build'/'build1')");
->>>>>>> 378bab97
 
 
     });
@@ -297,7 +281,6 @@
 
     });
   });
-<<<<<<< HEAD
 });
 
 /* eslint-disable @aws-cdk/no-core-construct */
@@ -313,7 +296,4 @@
     return err.message.split('\n').slice(1);
   }
 }
-/* eslint-enable @aws-cdk/no-core-construct */
-=======
-});
->>>>>>> 378bab97
+/* eslint-enable @aws-cdk/no-core-construct */