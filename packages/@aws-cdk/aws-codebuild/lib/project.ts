--- conflicted
+++ resolved
@@ -7,13 +7,8 @@
 import * as kms from '@aws-cdk/aws-kms';
 import * as s3 from '@aws-cdk/aws-s3';
 import * as secretsmanager from '@aws-cdk/aws-secretsmanager';
-<<<<<<< HEAD
 import { ArnComponents, Aws, Duration, IResource, Lazy, Names, PhysicalName, Resource, SecretValue, Stack, Token, Tokenization } from '@aws-cdk/core';
-import { Construct } from 'constructs';
-=======
-import { Aws, Duration, IResource, Lazy, Names, PhysicalName, Resource, SecretValue, Stack, Tokenization } from '@aws-cdk/core';
 import { Construct, IConstruct } from 'constructs';
->>>>>>> 25b8eb48
 import { IArtifacts } from './artifacts';
 import { BuildSpec } from './build-spec';
 import { Cache } from './cache';
@@ -735,16 +730,11 @@
       }
 
       if (principal) {
-        const stack = Stack.of(principal);
+        const stack = Stack.of(principal as unknown as IConstruct);
 
         // save the SSM env variables
         if (envVariable.type === BuildEnvironmentVariableType.PARAMETER_STORE) {
-<<<<<<< HEAD
           ssmIamResources.push(stack.formatArn({
-=======
-          const envVariableValue = envVariable.value.toString();
-          ssmVariables.push(Stack.of(principal as unknown as IConstruct).formatArn({
->>>>>>> 25b8eb48
             service: 'ssm',
             resource: 'parameter',
             // If the parameter name starts with / the resource name is not separated with a double '/'
@@ -757,7 +747,6 @@
 
         // save SecretsManager env variables
         if (envVariable.type === BuildEnvironmentVariableType.SECRETS_MANAGER) {
-<<<<<<< HEAD
           if (Token.isUnresolved(envVariableValue)) {
             // the value of the property can be a complex string, separated by ':';
             // see https://docs.aws.amazon.com/codebuild/latest/userguide/build-spec-ref.html#build-spec.env.secrets-manager
@@ -785,7 +774,7 @@
               // If we were given just a name, it must be partial, as CodeBuild doesn't support providing full names.
               // In this case, we need to accommodate for the generated suffix in the IAM resource name
               : `${secretName}-??????`;
-            secretsManagerIamResources.push(Stack.of(principal).formatArn({
+            secretsManagerIamResources.push(stack.formatArn({
               service: 'secretsmanager',
               resource: 'secret',
               resourceName: secretIamResourceName,
@@ -796,15 +785,6 @@
               region: parsedArn?.region,
             }));
           }
-=======
-          secretsManagerSecrets.push(Stack.of(principal as unknown as IConstruct).formatArn({
-            service: 'secretsmanager',
-            resource: 'secret',
-            // we don't know the exact ARN of the Secret just from its name, but we can get close
-            resourceName: `${envVariable.value}-??????`,
-            sep: ':',
-          }));
->>>>>>> 25b8eb48
         }
       }
     }
