--- conflicted
+++ resolved
@@ -24,12 +24,6 @@
 import { ISource } from './source';
 import { CODEPIPELINE_SOURCE_ARTIFACTS_TYPE, NO_SOURCE_TYPE } from './source-types';
 
-<<<<<<< HEAD
-=======
-// v2 - keep this import as a separate section to reduce merge conflict when forward merging with the v2 branch.
-// eslint-disable-next-line
-import { Construct as CoreConstruct } from '@aws-cdk/core';
-
 /**
  * The type returned from {@link IProject#enableBatchBuilds}.
  */
@@ -38,7 +32,6 @@
   readonly role: iam.IRole;
 }
 
->>>>>>> fe37174e
 export interface IProject extends IResource, iam.IGrantable, ec2.IConnectable {
   /**
    * The ARN of this Project.
