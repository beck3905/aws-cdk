/// !cdk-integ PipelineStack
import * as path from 'path';
import * as codepipeline from '@aws-cdk/aws-codepipeline';
import * as codepipeline_actions from '@aws-cdk/aws-codepipeline-actions';
import * as s3 from '@aws-cdk/aws-s3';
import * as s3_assets from '@aws-cdk/aws-s3-assets';
<<<<<<< HEAD
import { App, CfnResource, RemovalPolicy, Stack, StackProps, Stage, StageProps } from '@aws-cdk/core';
=======
import { App, CfnResource, DefaultStackSynthesizer, SecretValue, Stack, StackProps, Stage, StageProps } from '@aws-cdk/core';
>>>>>>> 2e0eb969
import { Construct } from 'constructs';
import * as cdkp from '../lib';

class MyStage extends Stage {
  constructor(scope: Construct, id: string, props?: StageProps) {
    super(scope, id, props);

    const stack = new Stack(this, 'Stack', {
      ...props,
      synthesizer: new DefaultStackSynthesizer(),
    });

    new s3_assets.Asset(stack, 'Asset', {
      path: path.join(__dirname, 'testhelpers/assets/test-file-asset.txt'),
    });
    new s3_assets.Asset(stack, 'Asset2', {
      path: path.join(__dirname, 'testhelpers/assets/test-file-asset-two.txt'),
    });

    new CfnResource(stack, 'Resource', {
      type: 'AWS::Test::SomeResource',
    });
  }
}

/**
 * The stack that defines the application pipeline
 */
class CdkpipelinesDemoPipelineStack extends Stack {
  constructor(scope: Construct, id: string, props?: StackProps) {
    super(scope, id, props);

    const sourceArtifact = new codepipeline.Artifact();
    const cloudAssemblyArtifact = new codepipeline.Artifact('CloudAsm');
    const integTestArtifact = new codepipeline.Artifact('IntegTests');

    const sourceBucket = new s3.Bucket(this, 'SourceBucket', {
      removalPolicy: RemovalPolicy.DESTROY,
      autoDeleteObjects: true,
    });
    const pipeline = new cdkp.CdkPipeline(this, 'Pipeline', {
      cloudAssemblyArtifact,

      // Where the source can be found
      sourceAction: new codepipeline_actions.S3SourceAction({
        bucket: sourceBucket,
        output: sourceArtifact,
        bucketKey: 'key',
        actionName: 'S3',
      }),

      // How it will be built
      synthAction: cdkp.SimpleSynthAction.standardNpmSynth({
        sourceArtifact,
        cloudAssemblyArtifact,
        projectName: 'MyServicePipeline-synth',
        additionalArtifacts: [
          {
            directory: 'test',
            artifact: integTestArtifact,
          },
        ],
      }),
    });

    // This is where we add the application stages
    // ...
    const stage = pipeline.addApplicationStage(new MyStage(this, 'PreProd'));
    stage.addActions(
      new cdkp.ShellScriptAction({
        actionName: 'UseSource',
        commands: [
          // Comes from source
          'cat README.md',
        ],
        additionalArtifacts: [sourceArtifact],
      }),
    );
  }
}

const app = new App({
  context: {
    '@aws-cdk/core:newStyleStackSynthesis': 'true',
  },
});
<<<<<<< HEAD
new CdkpipelinesDemoPipelineStack(app, 'PipelineStack');
=======
new CdkpipelinesDemoPipelineStack(app, 'PipelineStack', {
  env: { account: process.env.CDK_DEFAULT_ACCOUNT, region: process.env.CDK_DEFAULT_REGION },
  synthesizer: new DefaultStackSynthesizer(),
});
>>>>>>> 2e0eb969
app.synth();<|MERGE_RESOLUTION|>--- conflicted
+++ resolved
@@ -4,11 +4,7 @@
 import * as codepipeline_actions from '@aws-cdk/aws-codepipeline-actions';
 import * as s3 from '@aws-cdk/aws-s3';
 import * as s3_assets from '@aws-cdk/aws-s3-assets';
-<<<<<<< HEAD
-import { App, CfnResource, RemovalPolicy, Stack, StackProps, Stage, StageProps } from '@aws-cdk/core';
-=======
 import { App, CfnResource, DefaultStackSynthesizer, SecretValue, Stack, StackProps, Stage, StageProps } from '@aws-cdk/core';
->>>>>>> 2e0eb969
 import { Construct } from 'constructs';
 import * as cdkp from '../lib';
 
@@ -95,12 +91,7 @@
     '@aws-cdk/core:newStyleStackSynthesis': 'true',
   },
 });
-<<<<<<< HEAD
-new CdkpipelinesDemoPipelineStack(app, 'PipelineStack');
-=======
 new CdkpipelinesDemoPipelineStack(app, 'PipelineStack', {
-  env: { account: process.env.CDK_DEFAULT_ACCOUNT, region: process.env.CDK_DEFAULT_REGION },
   synthesizer: new DefaultStackSynthesizer(),
 });
->>>>>>> 2e0eb969
 app.synth();