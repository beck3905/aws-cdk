--- conflicted
+++ resolved
@@ -13,41 +13,13 @@
       "properties": {
         "file": "tree.json"
       }
-<<<<<<< HEAD
-    },
-    "PipelineStack.assets": {
-      "type": "cdk:asset-manifest",
-      "properties": {
-        "file": "PipelineStack.assets.json",
-        "requiresBootstrapStackVersion": 6,
-        "bootstrapStackVersionSsmParameter": "/cdk-bootstrap/hnb659fds/version"
-      }
-=======
->>>>>>> da4b93ed
     },
     "PipelineStack": {
       "type": "aws:cloudformation:stack",
       "environment": "aws://unknown-account/unknown-region",
       "properties": {
         "templateFile": "PipelineStack.template.json",
-<<<<<<< HEAD
-        "validateOnSynth": false,
-        "assumeRoleArn": "arn:${AWS::Partition}:iam::${AWS::AccountId}:role/cdk-hnb659fds-deploy-role-${AWS::AccountId}-${AWS::Region}",
-        "cloudFormationExecutionRoleArn": "arn:${AWS::Partition}:iam::${AWS::AccountId}:role/cdk-hnb659fds-cfn-exec-role-${AWS::AccountId}-${AWS::Region}",
-        "stackTemplateAssetObjectUrl": "s3://cdk-hnb659fds-assets-${AWS::AccountId}-${AWS::Region}/9220951fe280727c8695ca9cd06f929712e6c44319ad69591a87f7ce6a931b6b.json",
-        "requiresBootstrapStackVersion": 6,
-        "bootstrapStackVersionSsmParameter": "/cdk-bootstrap/hnb659fds/version",
-        "additionalDependencies": [
-          "PipelineStack.assets"
-        ],
-        "lookupRole": {
-          "arn": "arn:${AWS::Partition}:iam::${AWS::AccountId}:role/cdk-hnb659fds-lookup-role-${AWS::AccountId}-${AWS::Region}",
-          "requiresBootstrapStackVersion": 8,
-          "bootstrapStackVersionSsmParameter": "/cdk-bootstrap/hnb659fds/version"
-        }
-=======
         "validateOnSynth": false
->>>>>>> da4b93ed
       },
       "metadata": {
         "/PipelineStack/Vpc/Resource": [
